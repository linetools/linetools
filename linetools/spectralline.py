--- conflicted
+++ resolved
@@ -466,14 +466,7 @@
             })
 
         # Additional fundamental attributes for Absorption Line
-<<<<<<< HEAD
-        self.attrib.update({'N': 0./u.cm**2, 'sig_N': 0./u.cm**2, 'flag_N': 0, # Column
-                            'logN': 0., 'sig_logN': 0.,
-                       'b': 0.*u.km/u.s, 'sig_b': 0.*u.km/u.s  # Doppler
-                       } )
-=======
         self.attrib.update(abs_attrib.copy())
->>>>>>> 17b93c43
 
     # Voigt
     def generate_voigt(self, wave=None, **kwargs):
