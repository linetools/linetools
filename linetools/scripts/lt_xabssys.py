#!/usr/bin/env python

"""
Show a VelocityPlot to interactively modify lines in an AbsSystem
"""
import sys
import pdb
import warnings


# Script to run XAbsSysGui from the command line or ipython
def main(*args, **kwargs):
    """ Runs the XAbsSysGui on input files
    """
    import argparse

    parser = argparse.ArgumentParser(description='Parse for XAbsSys')
    parser.add_argument("spec_file", type=str, help="Spectral file")
    parser.add_argument("abssys_file", type=str, help="AbsSys file (JSON)")
    parser.add_argument("-outfile", type=str, help="Output filename")
    parser.add_argument("-llist", type=str, help="Name of LineList")
    #parser.add_argument("-exten", type=int, help="FITS extension")
    parser.add_argument("--specdb", help="Spectral file is a SPECDB database", action="store_true")
    parser.add_argument("--group", type=str, help="SPECDB group name")
    parser.add_argument("--un_norm", help="Spectrum is NOT normalized", action="store_true")
    parser.add_argument("--un_norm", help="Spectrum is NOT normalized",
                        action="store_true")
    parser.add_argument("--chk_z",  help="Check the z limits of your components? [default=False]",
                        action="store_true")

    pargs = parser.parse_args()

    from PyQt5.QtWidgets import QApplication
    from linetools.guis.xabssysgui import XAbsSysGui
<<<<<<< HEAD
=======
    from linetools.isgm.io import abssys_from_json
    from IPython import embed
>>>>>>> c47ea613

    # Normalized?
    norm = True
    if pargs.un_norm:
        norm = False

    # Extension
    #exten = (pargs.exten if hasattr(pargs, 'exten') else 0)

    # Read spec keywords
    rsp_kwargs = {}

    # Line list
    if pargs.llist is not None:
        from linetools.lists.linelist import LineList
        llist = LineList(pargs.llist)
    else:
        llist = None

    # Read AbsSystem
    from linetools.isgm.abssystem import GenericAbsSystem
    abs_sys = GenericAbsSystem.from_json(pargs.abssys_file)#, chk_vel=False)
    if not pargs.chk_z:
        warnings.warn("Not checking your system's velocity limits.  This is the Default but be so warned.")
    abs_sys = GenericAbsSystem.from_json(pargs.abssys_file, chk_z=pargs.chk_z)
    if len(abs_sys.list_of_abslines()) == 0:
        warnings.warn("No absorption lines given.  I hope you intended that to be the case!")

    app = QApplication(sys.argv)

    # Load spectrum using specdb?
    if pargs.specdb:
        # Instantiate
        from specdb.specdb import SpecDB
        from specdb import group_utils
        sdb = SpecDB(db_file=pargs.spec_file)
        # Grab spectrum
        if pargs.group is not None:
            groups = [pargs.group]
        else:
            groups = None
        spec, meta = sdb.spectra_from_coord(abs_sys.coord, groups=groups)
        if spec.nspec > 1:
            group_utils.show_group_meta(meta, idkey=sdb.idkey, show_all_keys=False)
            raise ValueError("Retreived more than 1 spectrum.  Choose your GROUP with --group=")
        spec_file = pargs.spec_file+'_{:s}'.format(meta['GROUP'][0])
    else:
        spec = pargs.spec_file
        spec_file = pargs.spec_file
    # Save spectrum filename to AbsSystem
    abs_sys.spec_file = spec_file

    # Run
    gui = XAbsSysGui(spec, abs_sys, norm=norm, llist=llist, outfil=pargs.outfile)
    gui.show()
    app.exec_()<|MERGE_RESOLUTION|>--- conflicted
+++ resolved
@@ -32,11 +32,8 @@
 
     from PyQt5.QtWidgets import QApplication
     from linetools.guis.xabssysgui import XAbsSysGui
-<<<<<<< HEAD
-=======
     from linetools.isgm.io import abssys_from_json
     from IPython import embed
->>>>>>> c47ea613
 
     # Normalized?
     norm = True
