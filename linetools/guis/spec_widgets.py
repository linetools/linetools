--- conflicted
+++ resolved
@@ -65,18 +65,8 @@
         self.orig_spec = spec  # For smoothing
         self.spec = self.orig_spec
 
-<<<<<<< HEAD
         if spec.flag_co is True:
             self.continuum = XSpectrum1D.from_tuple((spec.wavelength,spec.co))
-=======
-        if spec.co is not None:
-            if norm:
-                self.continuum = XSpectrum1D.from_tuple(
-                    (spec.wavelength, np.ones_like(spec.flux)))
-            else:
-                self.continuum = XSpectrum1D.from_tuple(
-                    (spec.wavelength,spec.co))
->>>>>>> 7e0ea8a4
         else:
             self.continuum = None
 
