""" Contains the LineList class
"""
from __future__ import print_function, absolute_import, division, unicode_literals

# Python 2 & 3 compatibility
try:
    basestring
except NameError:
    basestring = str

import numpy as np
import os
import pdb
import copy

from astropy import units as u
from astropy.units.quantity import Quantity
from astropy import constants as const
from astropy.io import fits
from astropy.table import QTable, Table, vstack, Column

# from xastropy.xutils import xdebug as xdb

CACHE = {'full_table': {}, 'data': {}}

from linetools.lists import parse as lilp


class LineList(object):
    """ 
    This Class is designed to organize and handle information about
    atomic and/or molecular transition lines (e.g. HI Lya, CIV 1548,
    Hydrogen Balmer series, etc.) observed in a variety of
    astrophysical environments. It is currently implemented for
    absorption lines, but we expect to also include common emission
    lines in the near future.

    Parameters
    ----------
    llst_keys : str or list
      Input to grab line list.  Current options are:
       * 'ISM'     :: "All" ISM lines (can be overwhelming!)
       * 'Strong'  :: Strong ISM lines
       * 'HI'      :: HI Lyman series
       * 'H2'      :: H2 (Lyman-Werner)
       * 'CO'      :: CO UV band-heads
       * 'EUV'     :: EUV lines (for CASBAH project)
       * 'Gal_E'   :: Galaxy emission lines (HII, to be implemented)
       * 'Gal_A'   :: Galaxy absorption lines (stellar, to be implemented)
       * 'AGN'     :: Key AGN lines (to be implemented)

    subset : list, optional
      List of subset of lines to use (drawn from input linelist)
      Needs to be Quantity or str (e.g. [1215.6700*u.AA] or ['HI 1215'])
    sort_subset : bool, optional
      Sort the subset? [False]
    verbose : bool, optional
      Give info galore if True
    """

    # Init
    def __init__(self, llst_keys, subset=None, verbose=False,
                 sort_subset=False):

        # Error catching
        if not isinstance(llst_keys, (list, basestring)):
            raise TypeError('LineList__init__: Wrong type for LineList input')

        # Save
        if isinstance(llst_keys, basestring):
            self.lists = [llst_keys]
        else:
            self.lists = llst_keys

        # Take closest line?
        self.closest = False

        # Load Data
        self.load_data()

        # Set lines for use (from defined LineList)
        self.set_lines(verbose=verbose)

        # Subset of lines for use
        if subset is not None:
            self.subset_lines(subset, verbose=verbose, sort=sort_subset)

    def load_data(self, tol=1e-3 * u.AA, use_cache=True):
        """Grab the data for the lines of interest
        """

        global CACHE
        key = tuple(self.lists + [tol])
        if use_cache and key in CACHE['full_table']:
            self._fulltable = CACHE['full_table'][key]
            return

        # Define datasets: In order of Priority
        dataset = {
            'ism': [lilp.parse_morton03, lilp.parse_morton00,
                    lilp.read_verner94, lilp.read_euv],  # Morton 2003, Morton 00, Verner 94, Verner 96 [soon]
            'hi': [lilp.parse_morton03],
            # H2 (Abrigail), CO (JXP)
            'molecules': [lilp.read_H2, lilp.read_CO],
            # EUV lines (by hand for now; soon to be Verner96)
            'euv': [lilp.read_euv]
        }

        # Loop on lists
        sets = []
        flag_fval = False  # Update f-values?
        flag_wrest = False  # Update wavelengths?
        flag_gamma = True  # Update gamma values (recommended)
        for llist in self.lists:
            if str(llist) == 'H2':
                sets.append('molecules')
            elif str(llist) == 'CO':
                sets.append('molecules')
            elif str(llist) == 'ISM':
                sets.append('ism')
                flag_fval = True
                flag_wrest = True
            elif str(llist) == 'Strong':
                sets.append('ism')
                flag_fval = True
                flag_wrest = True
            elif str(llist) == 'HI':
                sets.append('hi')
            elif str(llist) == 'EUV':
                sets.append('ism')
                sets.append('euv')
                flag_fval = True
                flag_wrest = True
            else:
                import pdb
                pdb.set_trace()
                raise ValueError(
                    'load_data: Not ready for this: {:s}'.format(llist))

        full_table = None
        all_func = []
        # Loop on data sets
        for iset in sets:
            # Loop on data sources
            for func in dataset[iset]:
                # Query if read already
                if func not in all_func:
                    # Read
                    table = func()
                    if full_table is None:
                        full_table = table
                    else:
                        # Unique values
                        wrest = full_table['wrest']
                        newi = []
                        for jj, row in enumerate(QTable(table)):  # QTable for units
                            mt = np.abs(row['wrest'] - wrest) < tol
                            if mt.sum() == 0:
                                newi.append(jj)
                        # Append new ones (can't stack QTables yet)
                        full_table = vstack([full_table, table[newi]])
                    # Save to avoid repeating
                    all_func.append(func)

        # Save as QTable
        self._fulltable = QTable(full_table)

        # Update wavelength values
        if flag_wrest:
            lilp.update_wrest(self._fulltable)

        # Update f-values (Howk00)
        if flag_fval:
            lilp.update_fval(self._fulltable)

        # Update gamma-values (Mainly HI)
        if flag_gamma:
            lilp.update_gamma(self._fulltable)

        CACHE['full_table'][key] = self._fulltable

    #####
    def set_lines(self, verbose=True, use_cache=True):  # , gd_lines=None):
        """ Parse the lines of interest
        """
        import warnings

        global CACHE
        key = tuple(self.lists)
        if use_cache and key in CACHE['data']:
            self._data = CACHE['data'][key]
            return

        indices = []
        set_flags = []

        # Default list
        # Loop on lines
        for llist in self.lists:
            if llist in ['H2', 'CO']:
                gdi = np.where(self._fulltable['mol'] == llist)[0]
                if len(gdi) == 0:
                    raise IndexError(
                        'set_lines: Found no {:s} molecules! Read more data'.format(llist))
                indices.append(gdi)
            elif llist == 'ISM':
                set_flags.append('fISM')
            elif llist == 'Strong':
                set_flags.append('fSI')
            elif llist == 'HI':
                set_flags.append('fHI')
            elif llist == 'EUV':
                set_flags.append('fEUV')
            else:
                raise ValueError(
                    'set_lines: Not ready for this: {:s}'.format(llist))

        # Deal with Defined sets
        # import pdb
        # pdb.set_trace()
        if len(set_flags) > 0:
            # Read standard file
            set_data = lilp.read_sets()
            # Speed up
            wrest = self._fulltable['wrest'].value  # Assuming Angstroms
            for sflag in set_flags:
                gdset = np.where(set_data[sflag] == 1)[0]
                # Match to wavelengths
                for igd in gdset:
                    mt = np.where(
                        np.abs(set_data[igd]['wrest'] - wrest) < 9e-5)[0]
                    if len(mt) == 1:
                        for imt in mt:
                            # Over-ride name!
                            self._fulltable[imt][
                                'name'] = set_data[igd]['name']
                            # if set_data[igd]['name'] == 'DI 1215':
                            #    xdb.set_trace()
                        indices.append(mt[0])
                    elif len(mt) > 1:
                        #
                        wmsg = 'WARNING: Multiple lines with wrest={:g}'.format(
                            set_data[igd]['wrest'])
                        warnings.warn(wmsg)
                        warnings.warn(
                            'Taking the first entry. Maybe use higher precision.')
                        indices.append(mt[0])
                    else:
                        if verbose:
                            print('set_lines: Did not find {:s} in data Tables'.format(
                                set_data[igd]['name']))

        # Collate (should grab unique ones!)
        all_idx = np.unique(np.array(indices))

        # Parse and sort (consider masking instead)
        tmp_tab = self._fulltable[all_idx]
        tmp_tab.sort('wrest')

        #
        self._data = tmp_tab
        CACHE['data'][key] = self._data

    def subset_lines(self, subset, sort=False, reset_data=False, verbose=False):
        """ Select a user-specific subset of the lines from the LineList

        Parameters
        ----------
        subset: list (of Quantity or str)
          List of wrest or names for lines to use (drawn from input LineList)
          e.g. (['HI 1215', 'CIV 1548'], [])
        reset_data: bool, optional
          Reset self._data QTable based on the original list at the
          initialization(i.e. the default list). This is useful for
          changing subsets of lines without the need to initialize a
          different LineList() object. [False]
        sort: bool, optional
          Sort this subset? [False]

        """

        # Check the right format
        if not isinstance(subset,list):
            raise ValueError('subset_lines: the input subset must be a list!')

        # Reset _data (useful for changing subsets)
        if reset_data:
            self.set_lines(verbose=False)

        indices = []
        if isinstance(subset[0], (float, Quantity)):  # wrest
            wrest = self._data['wrest'].value  # Assuming Angstroms
            for gdlin in subset:
                mt = np.where(
                    np.abs(gdlin.value - wrest) < 1e-4)[0]
                if len(mt) == 1:
                    indices.append(mt)
                elif len(mt) > 1:
                    raise ValueError('Need unique entries!')
                else:
                    if verbose:
                        print(
                            'subset_lines: Did not find {:g} in data Tables'.format(gdlin))
        elif isinstance(subset[0], (basestring)):  # Names
            names = np.array(self._data['name'])
            for gdlin in subset:
                mt = np.where(str(gdlin) == names)[0]
                if len(mt) == 1:
                    indices.append(mt[0])
                elif len(mt) > 1:
                    raise ValueError(
                        'Should have been only one line with name {:s}!'.format(str(gdlin)))
                else:
                    if verbose:
                        print(
                            'subset_lines: Did not find {:s} in data Tables'.format(gdlin))
        else:
            raise ValueError('Not ready for this `subset` type yet.')
        # Sort
        tmp = self._data[np.array(indices)]
        if sort:
            tmp.sort('wrest')
        # Finish
        self._data = tmp

    def unknown_line(self):
        """Returns a dictionary of line properties set to an unknown
        line.

        Currently using the default value from
        linetools.lists.parse().
        """
        ldict, _ = lilp.line_data()
        ldict['name'] = 'unknown'
        return ldict

    def all_transitions(self, line):
        """ Get all the transitions corresponding to a line..

        For a given single line transition, this function returns
        all transitions from the linelist containing that line.

        Parameters
        ----------
        line: str or Quantity
<<<<<<< HEAD
            Name of line. (e.g. 'HI 1215', 'HI', 'CIII', 'SiII', 1215.6700 * u.AA)

            [Note: when string contains spaces it only considers the
             first part of it, so 'HI' and 'HI 1215' and 'HI 1025' are
             all equivalent]
            [Note: to retrieve an unknown line use string 'unknown']

        Returns
        -------
        dict(if only 1 transition found) or QTable(if > 1
        transitions are found)
=======
            Name of line. (e.g. 'HI 1215', 'HI', 'CIII', 'SiII',
            1215.6700*u.AA). When string contains spaces it only
            considers the first part of it, so 'HI' and 'HI 1215' and
            'HI 1025' are all equivalent. To retrieve an unknown line
            use string 'unknown'.

        Returns
        -------
        dict or QTable
            dict if only 1 transition found, otherwise QTable.
>>>>>>> 6fedaf33

        """
        if isinstance(line, basestring):  # Name
            line = line.split(' ')[0]  # keep only the first part of input name
        elif isinstance(line, Quantity):  # Rest wavelength (with units)
            data = self.__getitem__(line)
            return self.all_transitions(data['name'])
        else:
            raise ValueError('Not prepared for this type')

        if line == 'unknown':
            return self.unknown_line()
        else:
            Z = None
            for row in self._data:  # is this loop avoidable?
                name = row['name']
                # keep only the first part of name in linelist too
                name = name.split(' ')[0]
                if name == line:
                    Z = row['Z']  # atomic number
                    ie = row['ion']  # ionization estate
                    Ej = row['Ej']  # Energy of lower level
                    break
            if Z is not None:
                tbl = self.__getitem__((Z, ie))
                # Make sure the lower energy level is the same too
                cond = tbl['Ej'] == Ej
                tbl = tbl[cond]
                # For hydrogen/deuterium this contains deuterium/hydrogen;
                # so let's get rid of them
                if (line == 'HI') or (line == 'DI'):
                    names = np.array(tbl['name'])
                    cond = np.array([l.startswith(line) for l in names])
                    tbl = tbl[cond]
                if len(tbl) > 1:
                    return tbl
                else:  # this whould be always len(tbl)==1 because Z is not None
                    name = tbl['name'][0]
                    return self.__getitem__(name)
            else:
                raise ValueError(
                    'Line {} not found in the linelist'.format(line))

    def strongest_transitions(self, line, wvlims, n_max=3, verbose=False):
        """ Find the strongest transition for an ion

        For a given single line transition, this function returns
        the n_max strongest transitions of the ion species found in
        the linelist, within the wavelength range wlims.

        Parameters
        ----------
        line: str or Quantity
            Name of line. (e.g. 'HI 1215', 'HI', 'CIII', 'SiII',
            1215.6700 * u.AA)[Note: when string contains spaces it only
            considers the first part of it, so 'HI' and 'HI 1215' and
            'HI 1025' are all equivalent][Note: to retrieve an
            unknown line use string 'unknown']
        wvlims: tuple of Quantity, or Quantity tuple
            Wavelength range, e.g. wvlims = (1100 * u.AA, 3200 * u.AA) or
            wvlims = (1100, 3200) * u.AA
        n_max: int or None
            Maximum number of transitions to retrieve; if n_max = None
            it retrieves all of them

        Returns
        -------
        None(if no transitions are found), dict(if only 1 transition
        found), or QTable(if > 1 transitions are found)

        """

        # Check correct format
        if isinstance(wvlims, tuple):  # tuple
            if all(isinstance(wvlim, Quantity) for wvlim in wvlims):
                pass
            else:
                raise SyntaxError(
                    'Elements of wvlims have to be of class Quantity; correct format please')
        elif isinstance(wvlims, Quantity):  # or quantity
            pass
        else:
            raise SyntaxError('wvlims has to be tuple or Quantity')
        if len(wvlims) != 2:
            raise SyntaxError(
                'wlims has to be of shape (2,); Please correct format')
        if wvlims[0] >= wvlims[1]:
            raise ValueError(
                'Minimum limit `wlims[0]` is not smaller than maximum limit `wlims[1]`; please correct')
        if isinstance(n_max, int):
            if n_max < 1:
                return None
        elif (n_max is not None):
            raise SyntaxError('n_max must be integer or None')

        data = self.all_transitions(line)
        # condition to be within wvrange
        cond = (data['wrest'] >= wvlims[0]) & (data['wrest'] <= wvlims[1])
        if np.sum(cond) == 0:
            if verbose:
                print(
                    '[strongest_transitions] Warning: no transitions found within wvlims; returning None')
            return None
        elif isinstance(data, dict):  # Only 1 case from a dict format
            return data
        elif np.sum(cond) == 1:  # only 1 case from a QTable format
            name = data[cond]['name'][0]
            return self.__getitem__(name)
        else:
            # remove transitions out of range
            data = data[cond]
            # sort by strength defined as wrest * fosc
            strength = data['wrest'] * data['f']
            sorted_inds = np.argsort(strength)
            # reverse sorted indices, so strongest get first
            sorted_inds = sorted_inds[::-1]
            # sort using sorted_inds
            data = data[sorted_inds]
            # keep only the first n_max or less
            if n_max is not None:
                data = data[:n_max]
            if len(data) == 1:  # Only 1 case from a QTable format; return a dictionary
                name = data['name'][0]
                return self.__getitem__(name)
            else:
                return data

    def available_transitions(self, wvlims, n_max=None, n_max_tuple=None, min_strength=1.):
        """ Find the strongest transitions in a wavelength interval.

        For a given wavelength range, wvlims = (wv_min, wv_max), this
        function retrieves the n_max_tuple strongest transitions per
        each ion species in the LineList available at such a
        wavelength range and having strength larger than min_strength.
        Strength is defined as log10(wrest * fosc * abundance). The output
        is sorted by strength of the strongest available transition
        per ion species.

        Parameters
        ----------
        wvlims: tuple of Quantity
            Wavelength range, e.g. wvlims = (1100 * u.AA, 3200 * u.AA)
        n_max: int, optional
            Maximum number of transitions retrieved when given,
            otherwise recover all of them
        n_max_tuple: int, optional
            Maximum number of transitions in a given ion species to
            retrieve. e.g., if Lyman series are all available, it will
            retrieve only up to Lyman gamma if
            n_max_tuple = 3. Otherwise it returns all of them
        min_strength: float, optional
            Minimum strength calculated from log10(wrest * fosc *
            abundance) In this way HI 1215 has 14.7 by definition.

        Returns
        -------
        dict(if only 1 transition found) or QTable(if > 1
        transitions are found) or None(if no transition is found)
        """
        # Init
        from linetools.abund.solar import SolarAbund
        from linetools.abund import ions as laions
        solar = SolarAbund()
        #
        if all((isinstance(n, int) or (n is None)) for n in [n_max, n_max_tuple]):
            if (n_max is not None) and (n_max < 1):
                return None
        else:
            raise SyntaxError(
                'Both n_max and n_max_tuple must be integers when given!')
        if isinstance(min_strength, float) or isinstance(min_strength, int):
            pass
        else:
            raise SyntaxError('min_strength must be a float value')

        # Identify unique ion_names (e.g. HI, CIV, CIII)
        # unique_ion_names = list(set([name.split(' ')[0] for name in self._data['name']]))
        # unique_ion_names = np.array(unique_ion_names)
        unique_ion_names = np.unique(
            [name.split(' ')[0] for name in self._data['name']])

        # obtain the strongest transition of a given unique ion species
        ion_name = []
        strength = []
        for ion in unique_ion_names:  # This loop is necessary to have a non trivial but convinient order in the final output
            # Abundance
            Zion = laions.name_ion(ion)
            if ion == 'DI':
                abundance = 12. - 4.8  # Approximate for Deuterium
            else:
                abundance = solar[Zion[0]]

            aux = self.strongest_transitions(
                ion, wvlims, n_max=1)  # only the strongest
            if aux is not None:
                if isinstance(aux, dict):  # this should always be True given n_max=1
                    name = aux['name']
                else:
                    name = aux['name'][0]
                ion_name += [name]
                strength += [np.log10(aux['wrest'].value *
                                      aux['f']) + abundance]
        if len(ion_name) == 0:
            # no matches
            return None

        # create Table
        unique = Table()
        unique.add_column(Column(data=ion_name, name='name'))
        unique.add_column(Column(data=strength, name='strength'))

        # get rid of those below the min_strength threshold
        cond = unique['strength'] >= min_strength
        unique = unique[cond]
        if len(unique) < 1:
            return None

        # sort by strength
        unique.sort(['strength'])
        unique.reverse()  # Table unique is now sorted by strength, with only
        # 1 entry per ion species

        # Create output data adding up to n_max_tuple per ion species
        for i, row in enumerate(unique):
            name = row['name']
            aux = self.strongest_transitions(name, wvlims, n_max=n_max_tuple)
            # need to deal with dict vs QTable format now
            if isinstance(aux, dict):
                aux = self.from_dict_to_qtable(aux)
            if i == 0:
                # convert to Table because QTable does not like vstack
                output = Table(aux)
            else:
                # vstack is only supported for Table()
                output = vstack([output, Table(aux)])
        # if len==1 return dict
        if len(output) == 1:
            name = output['name'][0]
            return self.__getitem__(name)
        else:  # n_max>1
            if n_max > 1:
                output = output[:n_max]
            if len(output) == 1:  # return dictionary
                name = output['name'][0]
                return self.__getitem__(name)
            else:
                return QTable(output)

    def from_dict_to_qtable(self, a):
        """Converts dictionary `a` to its QTable version.
        """

        if isinstance(a, dict):
            pass
        else:
            raise SyntaxError('Input has to be a dictionary')

        keys = self._data.keys()

        # Create a QTable with same shape as self._data
        tab = QTable(data=self._data[0])
        # re-write the value elements
        for key in keys:
            tab[0][key] = a[key]
        return tab

    #####
    def __getattr__(self, k):
        """ Passback an array or Column of the data

        k must be a Column name in the data Table
        """
        # Deal with QTable
        try:
            # First try to access __getitem__ in the parent class.
            # This is needed to avoid an infinite loop which happens
            # when trying to assign self._fulldata to the cache
            # dictionary.
            out = object.__getattr__(k)
        except AttributeError:
            colm = self._data[k]
            if isinstance(colm[0], Quantity):
                return self._data[k]
            else:
                return np.array(self._data[k])
        else:
            return out

    def __getitem__(self, k, tol=1e-3 * u.AA):
        ''' Passback data as a dict (from the table) for the input line

        Parameters
        ----------
        k: overloaded
          * float, Quantity -- Wavelength (e.g. 1215.6700)
          * str -- Name (e.g. 'CII 1334')
          * tuple -- Zion, e.g. (6,2)
          [Note: to retrieve an unknown line use string 'unknown']

        Returns
        -------
        dict (from row in the data table if only 1 line is found) or
          QTable (tuple when more than 1 lines are found)
        '''
        if isinstance(k, (float, Quantity)):  # Wavelength
            if isinstance(k, float):  # Assuming Ang
                inwv = k * u.AA
            else:
                inwv = k
            mt = np.where(np.abs(inwv - self.wrest) < tol)[0]
        elif isinstance(k, basestring):  # Name
            if k == 'unknown':
                return self.unknown_line()
            else:
                mt = np.where(str(k) == self.name)[0]
        elif isinstance(k, tuple):  # Zion
            mt = (self._data['Z'] == k[0]) & (self._data['ion'] == k[1])
        else:
            raise ValueError('Not prepared for this type', k)

        # No Match?
        if len(mt) == 0:
            # Take closest??
            if self.closest and (not isinstance(k, basestring)):
                mt = [np.argmin(np.abs(inwv - self.wrest))]
                print('WARNING: Using {:.4f} for your input {:.4f}'.format(self.wrest[mt[0]],
                                                                           inwv))
            else:
                print('No such line in the list', k)
                return None

        # Now we have something
        if len(mt) == 1:
            # Pass back as dict
            return dict(zip(self._data.dtype.names, self._data[mt][0]))
            # return self._data[mt][0]  # Pass back as a Row not a Table
        elif isinstance(k, tuple):
            return self._data[mt]
        else:
            raise ValueError(
                '{:s}: Multiple lines in the list'.format(self.__class__))

    # Printing
    def __repr__(self):
        # Generate sets string
        for kk, llist in enumerate(self.lists):
            if kk == 0:
                sstr = llist
            else:
                sstr = sstr + ',' + llist
        return '<LineList: {:s}; {} transitions>'.format(sstr,len(self._data))<|MERGE_RESOLUTION|>--- conflicted
+++ resolved
@@ -343,19 +343,6 @@
         Parameters
         ----------
         line: str or Quantity
-<<<<<<< HEAD
-            Name of line. (e.g. 'HI 1215', 'HI', 'CIII', 'SiII', 1215.6700 * u.AA)
-
-            [Note: when string contains spaces it only considers the
-             first part of it, so 'HI' and 'HI 1215' and 'HI 1025' are
-             all equivalent]
-            [Note: to retrieve an unknown line use string 'unknown']
-
-        Returns
-        -------
-        dict(if only 1 transition found) or QTable(if > 1
-        transitions are found)
-=======
             Name of line. (e.g. 'HI 1215', 'HI', 'CIII', 'SiII',
             1215.6700*u.AA). When string contains spaces it only
             considers the first part of it, so 'HI' and 'HI 1215' and
@@ -366,7 +353,6 @@
         -------
         dict or QTable
             dict if only 1 transition found, otherwise QTable.
->>>>>>> 6fedaf33
 
         """
         if isinstance(line, basestring):  # Name
