--- conflicted
+++ resolved
@@ -92,18 +92,13 @@
         # Memoize
         self.memoize = {}  # To speed up multiple calls
 
-<<<<<<< HEAD
-        # set strength (using default values for now)
-        # self._set_extra_columns_to_datatable()
-
-=======
         if self._data is not None:
             # set strength (using default values for now)
             self.set_extra_columns_to_datatable()
             # sort the LineList
             self.sortdata(sort_by)
         self.sort_by = sort_by
->>>>>>> c9f28c39
+
 
     @property
     def name(self):
@@ -301,12 +296,9 @@
         # Collate (should grab unique ones!)
         all_idx = np.unique(np.array(indices))
 
-        # Parse (consider masking instead)
+        # Parse and sort (consider masking instead)
         tmp_tab = self._fulltable[all_idx]
-<<<<<<< HEAD
-=======
         tmp_tab.sortdata('wrest')
->>>>>>> c9f28c39
 
         #
         self._data = tmp_tab
@@ -379,14 +371,8 @@
         # Set relative strength in log10 scale
         self._data['rel_strength'] = self._data['log(w*f)'] + self._data['abundance'] + self._data['ion_correction']
 
-<<<<<<< HEAD
-    def sort_datatable_by(self, keys, reverse=False):
-        """Sort the LineList._data Table according to a given
-        key or keys.
-=======
     def sortdata(self, keys, reverse=False):
         """Sort the LineList according to a given key or keys.
->>>>>>> c9f28c39
 
         Parameters
         ----------
@@ -471,20 +457,13 @@
             raise ValueError('Not ready for this `subset` type yet.')
 
         # Sort
-        tmp = self._data[indices]
-<<<<<<< HEAD
-
-        # Return LineList object
-        new = LineList(self.list, closest=self.closest, set_lines=False,
-                       verbose=self.verbose, use_cache=True, use_ISM_table=True)
-        new._data = tmp
-=======
+
         # Return LineList object
         #import pdb; pdb.set_trace()
-        new = LineList(self.list, closest=self.closest, set_lines=False, verbose=self.verbose, sort_by=sort_by)
+        new = LineList(self.list, closest=self.closest, set_lines=False, verbose=self.verbose)
         new._data = tmp
         new.sortdata(sort_by)
->>>>>>> c9f28c39
+
         return new
 
     def unknown_line(self):
