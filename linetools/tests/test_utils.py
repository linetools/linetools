from __future__ import print_function, absolute_import, division, unicode_literals

<<<<<<< HEAD
from ..utils import between, radec_to_coord
import numpy as np
import pdb
=======
from ..utils import between, v_from_z, savejson, loadjson, z_from_v
import numpy as np
from astropy import units as u
>>>>>>> bc3fe37e

def test_between():
    x = [1,2,3,4,5]
    c0 = between(x, 2.5, 3.5)
    assert np.all(c0 == np.array([False, False, True, False, False]))

<<<<<<< HEAD
def test_radeccoord():
    for radec in ['J124511+144523', '124511+144523',
                  'J12:45:11+14:45:23', ('12:45:11','+14:45:23')]:
        coord = radec_to_coord(radec)
        # Test
        np.testing.assert_allclose(coord.ra.value, 191.2958333333333)
=======
def test_zfromv():
    z = z_from_v(2., 1000.)
    #
    np.testing.assert_allclose(z, 2.0100236684175417)

def test_vfromz():
    v = v_from_z(2., 2.1)
    #
    assert v.unit == u.km/u.s
    np.testing.assert_allclose(v.value, -9826.62006340679)

def test_save_load_json():
    tmp_dict = dict(a=1, b=2, c='adsf')
    # Write
    savejson('tmp.json', tmp_dict, overwrite=True)
    # Load
    new_dict = loadjson('tmp.json')
    assert new_dict['a'] == 1
>>>>>>> bc3fe37e
<|MERGE_RESOLUTION|>--- conflicted
+++ resolved
@@ -1,28 +1,16 @@
 from __future__ import print_function, absolute_import, division, unicode_literals
 
-<<<<<<< HEAD
-from ..utils import between, radec_to_coord
-import numpy as np
-import pdb
-=======
 from ..utils import between, v_from_z, savejson, loadjson, z_from_v
+from ..utils import radec_to_coord
 import numpy as np
 from astropy import units as u
->>>>>>> bc3fe37e
+import pdb
 
 def test_between():
     x = [1,2,3,4,5]
     c0 = between(x, 2.5, 3.5)
     assert np.all(c0 == np.array([False, False, True, False, False]))
 
-<<<<<<< HEAD
-def test_radeccoord():
-    for radec in ['J124511+144523', '124511+144523',
-                  'J12:45:11+14:45:23', ('12:45:11','+14:45:23')]:
-        coord = radec_to_coord(radec)
-        # Test
-        np.testing.assert_allclose(coord.ra.value, 191.2958333333333)
-=======
 def test_zfromv():
     z = z_from_v(2., 1000.)
     #
@@ -41,4 +29,11 @@
     # Load
     new_dict = loadjson('tmp.json')
     assert new_dict['a'] == 1
->>>>>>> bc3fe37e
+
+
+def test_radeccoord():
+    for radec in ['J124511+144523', '124511+144523',
+                  'J12:45:11+14:45:23', ('12:45:11','+14:45:23')]:
+        coord = radec_to_coord(radec)
+        # Test
+        np.testing.assert_allclose(coord.ra.value, 191.2958333333333)