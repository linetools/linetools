""" Class for  absorption systems
"""
from __future__ import print_function, absolute_import, division, unicode_literals

# Python 2 & 3 compatibility
try:
    basestring
except NameError:
    basestring = str

import numpy as np
import pdb
import warnings
from abc import ABCMeta

from astropy import units as u
from astropy.units import Quantity
from astropy.table import Table
from astropy import constants as const
from astropy.coordinates import SkyCoord

from linetools.isgm.abscomponent import AbsComponent
from linetools.isgm import utils as ltiu
from linetools import utils as ltu
from linetools import line_utils as ltlu
from linetools.spectralline import AbsLine
from linetools.abund import ions
from linetools.analysis.zlimits import zLimits

# Globals to speed things up
c_mks = const.c.to('km/s').value

class AbsSystem(object):
    """
    Class for an absorption line system

    Parameters
    ----------
    abs_type : str or unicode
      Type of absorption system, e.g. MgII, DLA, LLS
    radec : tuple or coordinate
        RA/Dec of the sightline or astropy.coordinate
    zabs : float
      Absorption redshift
    vlim : Quantity array (2)
      Velocity limits of the system
    zem : float, optional
      Emission redshift of background source
    NHI :  float, optional
      Log10 of the HI column density
    sig_NHI :  np.array(2), optional
      Log10 error of the HI column density (-/+)
    name : str, optional
      Name for the system

    Attributes
    ----------
        abs_type : str
        coord : SkyCoord
            RA/Dec of the sightline
        zabs : float
          Absorption redshift
        zem : float
          Emission redshift of background source
        vlim : Quantity array (2)
          Velocity limits of the system
        NHI :  float
          Log10 of the HI column density
        sig_NHI :  np.array(2)
          Log10 error of the HI column density (-/+)
        ZH :  float
          Metallicity (log10)
        name : str
            Name of the system
    """

    __metaclass__ = ABCMeta

    @classmethod
    def from_abslines(cls, abslines, vlim=None, **kwargs):
        """Instantiate from a list of AbsLines

        Parameters
        ----------
        components : list
          List of AbsComponent objects
        """
        # Generate components
        components = ltiu.build_components_from_abslines(abslines, **kwargs)
        # Instantiate
        slf = cls.from_components(components, vlim=vlim)
        # Return
        return slf

    @classmethod
    def from_components(cls, components, vlim=None, NHI=None, s_kwargs=None, c_kwargs=None):
        """Instantiate from a list of AbsComponent objects

        Parameters
        ----------
        components : list
          List of AbsComponent objects
        vlim : list, optional
          Velocity limits for the system
          If not set, the first component sets vlim
        NHI : float, optional
          Set the NHI value of the system.  If not set,
          the method sums the NHI values of all the HI
          components input (if any)
        s_kwargs : dict, optional
          Passed to system Instantiation
        c_kwargs : dict, optional
          Passed to add_component
        """
        # Init
        if s_kwargs is None:
            s_kwargs={}
        if c_kwargs is None:
            c_kwargs={}
        # Check
        assert ltiu.chk_components(components)
        # Instantiate with the first component
        init_comp = components[0]
        if vlim is None:
            vlim = init_comp.vlim
        # Attempt to set NHI
        HI_comps = [comp for comp in components if comp.Zion == (1,1)]
        if NHI is None:
            NHI = 0.
            for HI_comp in HI_comps:
                NHI += 10**HI_comp.logN
                #NHI += HI_comp._abslines[0].attrib['N'].value
            if NHI > 0.:
                NHI = np.log10(NHI)
        #
        slf = cls(init_comp.coord, init_comp.zcomp, vlim, NHI=NHI, **s_kwargs)
        if slf.chk_component(init_comp):
            slf._components.append(init_comp)
        else:
            raise IOError("Bad component input")
        # Append with component checking
        if len(components) > 1:
            for component in components[1:]:
                slf.add_component(component, **c_kwargs)
        # Return
        return slf

    @classmethod
    def from_json(cls, json_file, **kwargs):
        """ Load from a JSON file (via from_dict)

        Parameters
        ----------
        json_file
        kwargs

        Returns
        -------
        AbsSystem

        """
        idict = ltu.loadjson(json_file)
        slf = cls.from_dict(idict, **kwargs)
        return slf

    @classmethod
    def from_dict(cls, idict, use_coord=False, **kwargs):
        """ Instantiate from a dict.  Usually read from the hard-drive

        Parameters
        ----------
        idict : dict

        Returns
        -------
        AbsSystem

        """
        if 'NHI' in idict.keys():
            ckwargs = dict(NHI=idict['NHI'], sig_NHI=idict['sig_NHI'], flag_NHI=idict['flag_NHI'])
        slf = cls(SkyCoord(ra=idict['RA']*u.deg, dec=idict['DEC']*u.deg),
                  idict['zabs'], idict['vlim']*u.km/u.s, zem=idict['zem'],
                  name=idict['Name'], **ckwargs)
        # Other
        add_other_from_dict(slf, idict)
        # Components
        add_comps_from_dict(slf, idict, **kwargs)

        # Return
        return slf

    def __init__(self, radec, zabs, vlim, zem=0., abs_type=None,
                 NHI=0., sig_NHI=np.zeros(2), flag_NHI=None, name=None, **kwargs):

        self.zem = zem
        # Limits
        zlim = ltu.z_from_dv(vlim, zabs)
        self.limits = zLimits(zabs, zlim.tolist())
        # NHI
        self.NHI = NHI
        self.sig_NHI = sig_NHI
        # Special handling for the flag as this is often not input with NHI
        if flag_NHI is None:
            if NHI > 0.:
                self.flag_NHI = 1
            else:
                self.flag_NHI = 0
        else:
            self.flag_NHI = flag_NHI
        self.coord = ltu.radec_to_coord(radec)
        if name is None:
            self.name = 'J{:s}{:s}_z{:.3f}'.format(
                    self.coord.icrs.ra.to_string(unit=u.hour,sep='',pad=True),
                    self.coord.icrs.dec.to_string(sep='',pad=True,alwayssign=True),
                    self.zabs)
        else:
            self.name = name

        # Abs type
        if abs_type is None:
            self.abs_type = 'NONE'
        else:
            self.abs_type = abs_type

        # Components
        self._components = []  # List of AbsComponent objects

        # Kinematics
        self.kin = {}

        # Metallicity
        self.ZH = 0.
        self.sig_ZH = 0.
        self.flag_ZH = 0

        # Abundances and Tables
<<<<<<< HEAD
=======
        self._EW = Table()
>>>>>>> 772089f8
        self._ionN = None   # Needs to be None for fill_ion
        self._trans = Table()
        self._ionstate = {}
        self._abund = Table()

        # Refs (list of references)
        self.Refs = []

    @property
    def vlim(self):
        return self.limits.vlim

    @property
    def zabs(self):
        return self.limits.z

    def add_component(self, abscomp, tol=0.2*u.arcsec,
                      chk_sep=True, chk_z=True, overlap_only=False,
                      update_vlim=False,
                      vtoler=1., debug=False, **kwargs):
        """Add an AbsComponent object if it satisfies all of the rules.

        For velocities, we demand that the new component has a velocity
        range that is fully encompassed by the AbsSystem.
        We allow a small tolerance for round-off error

        Should check for duplicates..

        Parameters
        ----------
        comp : AbsComponent
        tol : Angle, optional
          Tolerance on matching coordinates
          Only used if chk_sep=True
        chk_sep : bool, optional
          Perform coordinate check (expensive)
        chk_z : bool, optional
          Perform standard velocity range test
        overlap_only : bool, optional
          Only require that the components overlap in redshift
        update_vlim : bool, optional
          Update the system vlim to allow the new component
        vtoler : float, optional
          Tolerance for velocity in km/s

        Returns
        -------
        test : bool
          True if successful
        """
        # Coordinates
        if chk_sep:
            testcoord = bool(self.coord.separation(abscomp.coord) < tol)
        else:
            testcoord = True
        # Now redshift/velocity
        testz = True
        if update_vlim:  # Really zlim
            zmin = min(self.limits.zlim[0], abscomp.limits.zlim[0])
            zmax = max(self.limits.zlim[1], abscomp.limits.zlim[1])
            self.limits.set([zmin,zmax])
        else:
            if chk_z:
                # Will avoid Quantity for speed
                comp_vlim_mks = abscomp.vlim.to('km/s').value
                sys_vlim_mks = self.vlim.to('km/s').value
                dz_toler = (1 + self.zabs) * vtoler / c_mks
                zlim_comp = abscomp.zcomp + (1 + abscomp.zcomp) * (comp_vlim_mks / c_mks)
                zlim_sys = self.zabs + (1 + self.zabs) * (sys_vlim_mks / c_mks)
                if overlap_only:
                    testz = True
                    if debug:
                        pdb.set_trace()
                    if np.all(zlim_comp > np.max(zlim_sys + dz_toler)) or np.all(
                                    zlim_comp < np.min(zlim_sys-dz_toler)):
                        testz = False
                else:
                    testz = (zlim_comp[0] >= (zlim_sys[0]-dz_toler)) & (
                        zlim_comp[1] <= (zlim_sys[1]+dz_toler))

        # Additional checks (specific to AbsSystem type)
        testcomp = self.chk_component(abscomp)
        test = testcoord & testcomp & testz

        # Append?
        if test:
            self._components.append(abscomp)
        else:
            warnings.warn('Input AbsComponent with Zion={} does not match AbsSystem rules. Not appending'.format(abscomp.Zion))
            if not testcoord:
                warnings.warn('Failed coordinate match')
            if not testcomp:
                warnings.warn('Failed component check')
            if not testz:
                warnings.warn('Failed velocity overlap')
                if debug:
                    pdb.set_trace()
        #
        return test

    def copy(self):
        """Make a copy of the system

        Returns
        -------
        newsys : AbsSystem
            Copy of current system
        """
        newsys = self.__class__(self.coord, self.zabs, self.vlim, zem=self.zem,
                           abs_type=self.abs_type, NHI=self.NHI,
                           sig_NHI=self.sig_NHI, flag_NHI=self.flag_NHI,
                           name=self.name)
        newsys._components = [comp.copy() for comp in self._components]
        newsys.kin = self.kin
        newsys.ZH = self.ZH
        newsys.sig_ZH = self.sig_ZH
        newsys.flag_ZH = self.flag_ZH
        newsys._ionN = self._ionN
        newsys._trans = self._trans
        newsys._ionstate = self._ionstate
        newsys._abund = self._abund

        return newsys



    def chk_component(self, component):
        """Additional checks on the component

        Parameters
        ----------
        component : AbsComponent

        Returns
        -------
        Modifies self._ionN

        """
        return True

    def fill_ionN(self, vrange=None, **kwargs):
        """ Fills the ionN Table from the list of components
        """
        if len(self._components) > 0:
<<<<<<< HEAD
            self._ionN = ltiu.iontable_from_components(self._components,
                                                       vrange=vrange, **kwargs)
=======
            self._ionN = ltiu.table_from_complist(self._components, **kwargs)
>>>>>>> 772089f8

    def fill_trans(self, **kwargs):
        """ Generates a table of transitions
        """
        self._trans = ltlu.transtable_from_speclines(self.list_of_abslines())

    def get_absline(self, inp):
        """ Returns an AbsLine from the AbsSystem

        Parameters
        ----------
        inp : str or Quantity
          str -- Name of the transition, e.g. 'CII 1334'
          Quantity -- Rest wavelength of the transition, e.g. 1334.53*u.AA
            to 0.01 precision

        Returns
        -------
        absline -- AbsLine object or list of Abslines
          More than one will be returned if this line exists in
          multiple components.  The returned quantity will then
          be a list instead of a single AbsLine object
        """
        # Generate the lines
        abslines = self.list_of_abslines()
        if isinstance(inp,basestring):
            names = np.array([absline.name for absline in abslines])
            mt = np.where(names == inp)[0]
        elif isinstance(inp,Quantity):
            wrest = Quantity([absline.wrest for absline in abslines])
            mt = np.where(np.abs(wrest-inp) < 0.01*u.AA)[0]
        else:
            raise IOError("Bad input to absline")
        # Finish
        if len(mt) == 0:
            warnings.warn("No absline with input={}".format(inp))
            return None
        elif len(mt) == 1:
            return abslines[mt[0]]
        else:
            return [abslines[ii] for ii in mt]

    def get_component(self, inp):
        """ Returns the component related to the given input
        TODO: Need to handle fine-structure lines at some point..

        Parameters
        ----------
        inp : tuple or AbsLine
          tuple -- (Z,ion) integers
          AbsLine -- actual absorption line object

        Returns
        -------
        component
        """
        if isinstance(inp, tuple):
            # Assume Zion for now, e.g. (26,2)
            tuples = [comp.Zion for comp in self._components]
            try:
                idx = tuples.index(inp)
            except ValueError:
                warnings.warn("Input Zion {} is not in any component".format(inp))
                return None
            else:
                return self._components[idx]
        elif isinstance(inp, AbsLine):
            return self.get_comp_from_absline(inp)
        else:
            raise IOError("Bad input to get_component method")

    def get_comp_from_absline(self, aline):
        """ Returns the component that holds the input AbsLine

        Parameters
        ----------
        aline : AbsLine

        Returns
        -------
        comp -- AbsComponent object that holds this AbsLine
        """
        # Loop on components
        for comp in self._components:
            # Is the line present?
            try:
                idx = comp._abslines.index(aline)
            except ValueError:
                pass
            else:
                return comp
        # Raise error?
        warnings.warn("Input absorption line is not in any component")
        return None

    def list_of_abslines(self):
        """ Generate a list of the absorption lines in this system

        Drawn from the components

        Returns
        -------
        abslist : list of AbsLines

        """
        # Return
        return [iline for component in self._components
                for iline in component._abslines]

    def measure_restew(self, spec=None, **kwargs):
        """ Measure rest-frame EWs for lines in the AbsSystem
        Analysis is only performed on lines with analy['do_analysis'] != 0

        Parameters
        ----------
        spec : XSpectrum1D, optional
        kwargs

        Returns
        -------

        """
        # Grab Lines
        abs_lines = self.list_of_abslines()
        # Loop
        for iline in abs_lines:
            # Fill in spec?
            if spec is not None:
                iline.analy['spec'] = spec
            # Check for analysis
            if iline.analy['do_analysis'] == 0:
                warnings.warn("Skipping {:s} because do_analysis=0".format(iline.name))
            else:
                # Measure
                iline.measure_restew(**kwargs)

    def measure_aodm(self, spec=None, **kwargs):
        """ Measure ADOM columns for the list of lines
        Note: Components are *not* updated by default

        Parameters
        ----------
        spec : XSpectrum1D, optional
        kwargs

        Returns
        -------

        """
        # Grab Lines
        abs_lines = self.list_of_abslines()
        # Loop
        for iline in abs_lines:
            # Fill in spec?
            if spec is not None:
                iline.analy['spec'] = spec
            # Measure
            iline.measure_aodm(**kwargs)
        #
        print("You may now wish to update the component column densities with update_component_colm()")

    def update_component_colm(self, **kwargs):
        """ Synthesize/update column density measurements for components

        Parameters
        ----------
        kwargs

        Returns
        -------

        """
        for comp in self._components:
            comp.synthesize_colm(**kwargs)

    def update_component_vel(self):
        """Change the velocities of each component to rest frame of zsys
        """
        from linetools.analysis.zlimits import zLimits

        for i,comp in enumerate(self._components):
            dv = ltu.dv_from_z(comp.zcomp, self.zabs)
            zmin = ltu.z_from_dv(comp.limits.vlim[0]+dv,self.zabs)
            zmax = ltu.z_from_dv(comp.limits.vlim[1]+dv,self.zabs)
            newzlim = zLimits(self.zabs, (zmin, zmax))
            comp.limits = newzlim
            comp.attrib['vel'] = comp.attrib['vel'] + dv


    def stack_plot(self, pvlim=None, **kwargs):
        """Show a stack plot of the system, if spec are loaded
        Assumes the data are normalized.

        Parameters
        ----------
        pvlim : Quantities, optional
          Over-ride system vlim for plotting
        """
        from linetools.analysis import plots as ltap
        if pvlim is not None:
            vlim = pvlim
        else:
            vlim = self.vlim
        ltap.stack_plot(self.list_of_abslines(), vlim=vlim, **kwargs)

    def to_dict(self):
        """ Write AbsSystem data to a dict that can be written with JSON
        """
        import datetime
        import getpass
        date = str(datetime.date.today().strftime('%Y-%b-%d'))
        user = getpass.getuser()
        # Generate the dict
        outdict = dict(Name=self.name, abs_type=self.abs_type, zabs=self.zabs,
                       vlim=self.vlim.to('km/s').value, zem=self.zem,
                       NHI=self.NHI, sig_NHI=self.sig_NHI, flag_NHI=self.flag_NHI,
                       RA=self.coord.icrs.ra.value, DEC=self.coord.icrs.dec.value,
                       kin=self.kin, Refs=self.Refs, CreationDate=date,
                       ZH=self.ZH, sig_ZH=self.sig_ZH, flag_ZH=self.flag_ZH,
                       user=user
                       )
        outdict['class'] = self.__class__.__name__
        # Components
        outdict['components'] = {}
        for component in self._components:
            outdict['components'][component.name] = ltu.jsonify(component.to_dict())
        # Spectrum file?
        if hasattr(self, 'spec_file'):
            outdict['spec_file'] = self.spec_file
        # Polish
        outdict = ltu.jsonify(outdict)
        # Return
        return outdict

    def update_vlim(self, sub_system=None):
        """ Update vlim in the main or subsystems using the components

        Parameters
        ----------
        sub_system : str, optional
          If provided, apply to given sub-system.  Only used in LLS so far
        """
        def get_vmnx(components):
            zlim_sys = self.limits.zlim # ltu.z_from_dv(self.vlim, self.zabs, rel=False)
            zmin, zmax = zlim_sys
            for component in components:
                zlim_comp = component.limits.zlim
                zmin = min(zmin, zlim_comp[0])
                zmax = max(zmax, zlim_comp[1])
            # Convert back to velocities
            return ltu.dv_from_z([zmin,zmax], self.zabs, rel=False)

        # Sub-system?
        if sub_system is not None:
            raise NotImplementedError("Not ready for subsystems anymore")
            components = self.subsys[sub_system]._components
            self.subsys[sub_system].vlim = get_vmnx(components)
        else:
            components = self._components
            self.limits.set(get_vmnx(components))  # Using system z
            

    def write_json(self, outfil=None, overwrite=True):
        """ Generate a JSON file from the system

        Parameters
        ----------
        outfil : str, optional
          Output filename;  generated from system name if not provided
        overwrite : bool, optional
          Overwrite?
        """
        # Generate the dict
        odict = self.to_dict()
        # Write
        if outfil is None:
            outfil = self.name+'.json'
        ltu.savejson(outfil, odict, overwrite=overwrite, easy_to_read=True)
        # Finish
        print("Wrote {:s} system to {:s} file".format(self.name, outfil))


    def __repr__(self):
        txt = '<{:s}: name={:s} type={:s}, {:s} {:s}, z={:g}'.format(
                self.__class__.__name__, self.name, self.abs_type,
                self.coord.icrs.ra.to_string(unit=u.hour,sep=':',pad=True),
                self.coord.icrs.dec.to_string(sep=':',pad=True,alwayssign=True),
                self.zabs)
        # NHI
        if self.NHI is not None:
            txt = txt + ', NHI={:g}'.format(self.NHI)
        # Finish
        txt = txt + '>'
        return (txt)


class GenericAbsSystem(AbsSystem):
    """Class for Generic Absorption Line System
    """
    def __init__(self, radec, zabs, vlim, **kwargs):
        AbsSystem.__init__(self, radec, zabs, vlim, abs_type='Generic', **kwargs)

    def print_abs_type(self):
        """"Return a string representing the type of vehicle this is."""
        return 'Generic'

class LymanAbsSystem(AbsSystem):
    """Class for HI Lyman Absorption Line System
    """
    def __init__(self, radec, zabs, vlim, **kwargs):
        AbsSystem.__init__(self, radec, zabs, vlim, abs_type='HILyman', **kwargs)

    def chk_component(self,component):
        """Require components are only of HI
        """
        # Require HI
        test = (component.Zion[0] == 1) & (component.Zion[1] == 1)
        if not test:
            warnings.warn('Input component must be HI')
        return test

    def print_abs_type(self):
        """"Return a string representing the type of vehicle this is."""
        return 'HILyman'


def add_comps_from_dict(slf, idict, skip_components=False, use_coord=False, **kwargs):
    """
    Parameters
    ----------
    slf : AbsSystem, AbsSightline
      Or any object with an add_component() method
    skip_components : bool, optional
      If True, absorption components (if any exist) are not loaded from the input dict.
      Use when you are only interested in the global properties of an AbsSystem
    use_coord : bool, optinal
      Use coordinates from the AbsSystem to build the components (and lines)
      Speeds up performance, but you should know things are OK before using this

    Returns
    -------

    """
    if not skip_components:
        # Components
        if use_coord:  # Speed up performance
            coord = slf.coord
        else:
            coord = None
        components = ltiu.build_components_from_dict(idict, coord=coord, **kwargs)
        for component in components:
            # This is to insure the components follow the rules
            slf.add_component(component, **kwargs)

def add_other_from_dict(slf, idict):
    """ Add other attributes to a system from a dict
    Useful for handling various AbsSystem types

    Parameters
    ----------
    slf : AbsSystem
    idict : dict
    """
    # Other
    if 'kin' in idict.keys():
        slf.kin = ltu.convert_quantity_in_dict(idict['kin'])
    if 'Refs' in idict.keys():
        slf.Refs = idict['Refs']
    if 'ZH' in idict.keys():
        slf.ZH = idict['ZH']
        slf.sig_ZH = idict['sig_ZH']<|MERGE_RESOLUTION|>--- conflicted
+++ resolved
@@ -234,10 +234,7 @@
         self.flag_ZH = 0
 
         # Abundances and Tables
-<<<<<<< HEAD
-=======
         self._EW = Table()
->>>>>>> 772089f8
         self._ionN = None   # Needs to be None for fill_ion
         self._trans = Table()
         self._ionstate = {}
@@ -382,12 +379,7 @@
         """ Fills the ionN Table from the list of components
         """
         if len(self._components) > 0:
-<<<<<<< HEAD
-            self._ionN = ltiu.iontable_from_components(self._components,
-                                                       vrange=vrange, **kwargs)
-=======
             self._ionN = ltiu.table_from_complist(self._components, **kwargs)
->>>>>>> 772089f8
 
     def fill_trans(self, **kwargs):
         """ Generates a table of transitions
