--- conflicted
+++ resolved
@@ -588,18 +588,12 @@
     def __repr__(self):
         txt = '<{:s}: name={:s} type={:s}, {:s} {:s}, z={:g}'.format(
                 self.__class__.__name__, self.name, self.abs_type,
-<<<<<<< HEAD
                 self.coord.icrs.ra.to_string(unit=u.hour,sep=':',pad=True),
                 self.coord.icrs.dec.to_string(sep=':',pad=True,alwayssign=True),
-                self.zabs, self.NHI)
-=======
-                self.coord.fk5.ra.to_string(unit=u.hour,sep=':',pad=True),
-                self.coord.fk5.dec.to_string(sep=':',pad=True,alwayssign=True),
                 self.zabs)
         # NHI
         if self.NHI is not None:
             txt = txt + ', NHI={:g}'.format(self.NHI)
->>>>>>> c47ea613
         # Finish
         txt = txt + '>'
         return (txt)
